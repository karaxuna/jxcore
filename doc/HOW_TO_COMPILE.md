--- conflicted
+++ resolved
@@ -94,39 +94,20 @@
 
 On Windows;
 ```
-/ $> vcbuild.bat --static-library
-```
-
-##### Compile as a Dynamic Library
-
-You can also compile JXcore as a `dynamic library`, also known as a `shared library` or `DLL`, and distribute it alongside your solution.
-
-Simply add `--shared-library` parameter to one of the above `configure` definitions. 
-
-On Windows;
-```
 / $> vcbuild.bat --shared-library
 ```
 
-<<<<<<< HEAD
 On OS X, an extra step is needed after building, because the .dylib file contains information 
 on where it should be found when needed:
-=======
-On OS X, an extra step is needed after building, because the .dylib file contains information on where it should be found when needed:
->>>>>>> 9c0c1efe
 
 ```
 install_name_tool -id /path/to/built/libjx.dylib
 ```
 
-<<<<<<< HEAD
 Also, if you would like to embed the library in your OS X application, you should add an 
 extra build step as a `Run script phase` to your app in Xcode, to modify the executable so 
 that on run the .dylib would be searched for in the app bundle, not in a global location. 
 For example:
-=======
-Also, if you would like to embed the library in your OS X application, you should add an extra build step as a `Run script phase` to your app in Xcode, to modify the executable so that on run the .dylib would be searched for in the app bundle, not in a global location. For example:
->>>>>>> 9c0c1efe
 
 ```
 install_name_tool -change /usr/local/lib/libjx.dylib @executable_path/../Library/libjx.dylib "$TARGET_BUILD_DIR/$PRODUCT_NAME.app/Contents/MacOS/$PRODUCT_NAME"
@@ -184,8 +165,8 @@
 
 #### Compiling against Mipsel
 
-Your linux distro might be using an older version of GCC. We encourage you to set `--dest-os=mipsel` 
-explicitly within the  `./configure` call
+Your linux distro might be using an older version of GCC. We encourage you to set 
+`--dest-os=mipsel` explicitly within the  `./configure` call
 
 ```
 ./configure ...... --dest-cpu=mipsel
